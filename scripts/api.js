--- conflicted
+++ resolved
@@ -55,11 +55,8 @@
           PLACEMENT: 'wg_placement',
           SPAWN: 'wg_spawn',
           DISMISS: 'wg_dismiss',
-<<<<<<< HEAD
           REVERT: 'wg_revert',
           MUTATE: 'wg_mutate'
-=======
->>>>>>> b9eaacdc
       },
       event : {
         watch : Events.watch,
@@ -193,15 +190,6 @@
       
       await warpgate.event.notify(warpgate.EVENT.SPAWN, {actorData, iteration});
 
-<<<<<<< HEAD
-=======
-      await Gateway._updateSummon(spawnedTokenDoc, updates);
-      
-      const actorData = Comms.packToken(spawnedTokenDoc);
-      
-      await warpgate.event.notify(warpgate.EVENT.SPAWN, {actorData, iteration});
-
->>>>>>> b9eaacdc
       /** post creation callback -- use iter+1 because this update is referring to the NEXT iteration */
       if (callbacks.post) await callbacks.post(spawnLocation, spawnedTokenDoc, updates, iteration + 1);
       
